--- conflicted
+++ resolved
@@ -32,25 +32,14 @@
 #[cfg(feature = "graphics")]
 pub use self::graphics::Display1in54b;
 
-<<<<<<< HEAD
 /// Epd1in54b driver
-pub struct Epd1in54b<SPI, CS, BUSY, DC, RST> {
-    interface: DisplayInterface<SPI, CS, BUSY, DC, RST>,
-    color: Color,
-}
-
-impl<SPI, CS, BUSY, DC, RST> InternalWiAdditions<SPI, CS, BUSY, DC, RST>
-    for Epd1in54b<SPI, CS, BUSY, DC, RST>
-=======
-/// EPD1in54b driver
-pub struct EPD1in54b<SPI, CS, BUSY, DC, RST, DELAY> {
+pub struct Epd1in54b<SPI, CS, BUSY, DC, RST, DELAY> {
     interface: DisplayInterface<SPI, CS, BUSY, DC, RST, DELAY>,
     color: Color,
 }
 
 impl<SPI, CS, BUSY, DC, RST, DELAY> InternalWiAdditions<SPI, CS, BUSY, DC, RST, DELAY>
-    for EPD1in54b<SPI, CS, BUSY, DC, RST, DELAY>
->>>>>>> c3a4cde8
+    for Epd1in54b<SPI, CS, BUSY, DC, RST, DELAY>
 where
     SPI: Write<u8>,
     CS: OutputPin,
@@ -96,13 +85,8 @@
     }
 }
 
-<<<<<<< HEAD
-impl<SPI, CS, BUSY, DC, RST> WaveshareThreeColorDisplay<SPI, CS, BUSY, DC, RST>
-    for Epd1in54b<SPI, CS, BUSY, DC, RST>
-=======
 impl<SPI, CS, BUSY, DC, RST, DELAY> WaveshareThreeColorDisplay<SPI, CS, BUSY, DC, RST, DELAY>
-    for EPD1in54b<SPI, CS, BUSY, DC, RST, DELAY>
->>>>>>> c3a4cde8
+    for Epd1in54b<SPI, CS, BUSY, DC, RST, DELAY>
 where
     SPI: Write<u8>,
     CS: OutputPin,
@@ -145,13 +129,8 @@
     }
 }
 
-<<<<<<< HEAD
-impl<SPI, CS, BUSY, DC, RST> WaveshareDisplay<SPI, CS, BUSY, DC, RST>
-    for Epd1in54b<SPI, CS, BUSY, DC, RST>
-=======
 impl<SPI, CS, BUSY, DC, RST, DELAY> WaveshareDisplay<SPI, CS, BUSY, DC, RST, DELAY>
-    for EPD1in54b<SPI, CS, BUSY, DC, RST, DELAY>
->>>>>>> c3a4cde8
+    for Epd1in54b<SPI, CS, BUSY, DC, RST, DELAY>
 where
     SPI: Write<u8>,
     CS: OutputPin,
@@ -327,11 +306,7 @@
     }
 }
 
-<<<<<<< HEAD
-impl<SPI, CS, BUSY, DC, RST> Epd1in54b<SPI, CS, BUSY, DC, RST>
-=======
-impl<SPI, CS, BUSY, DC, RST, DELAY> EPD1in54b<SPI, CS, BUSY, DC, RST, DELAY>
->>>>>>> c3a4cde8
+impl<SPI, CS, BUSY, DC, RST, DELAY> Epd1in54b<SPI, CS, BUSY, DC, RST, DELAY>
 where
     SPI: Write<u8>,
     CS: OutputPin,
